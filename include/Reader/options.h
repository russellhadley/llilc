//===----------------- include/Jit/options.h -------------------*- C++ -*-===//
//
// LLILC
//
// Copyright (c) Microsoft. All rights reserved.
// Licensed under the MIT license.
// See LICENSE file in the project root for full license information.
//
//===----------------------------------------------------------------------===//
///
/// \file
/// \brief Declaration of the Options class that encapsulates JIT options
///        extracted from CoreCLR config values.
///
//===----------------------------------------------------------------------===//

#ifndef OPTIONS_H
#define OPTIONS_H

#include "utility.h"

struct LLILCJitContext;

/// \brief Enum for JIT optimization level.
enum class OptLevel {
  INVALID,
  DEBUG_CODE,   ///< No/Low optimization to preserve debug semantics.
  BLENDED_CODE, ///< Fast code that remains sensitive to code size.
  SMALL_CODE,   ///< Optimized for small size.
  FAST_CODE     ///< Optimized for speed.
};

/// \brief Enum for LLVM IR Dump Level
enum class DumpLevel {
  NODUMP,  ///< Do not dump any LLVM IR or summary.
  SUMMARY, ///< Only dump one line summary per method.
  VERBOSE  ///< Dump full LLVM IR and method summary.
};

// Macro to determine the default behavior of automatically
// detecting tail calls (without the "tail." opcode in MSIL).
#define DEFAULT_TAIL_CALL_OPT 1

/// \brief The JIT options provided via CoreCLR configurations.
///
/// This class exposes the JIT options flags. This interface is passed
/// around to Options consumers to give them access to the results of
/// the ConfigValue queries but no query logic is exposed here.
///
struct Options {
  ::DumpLevel DumpLevel;    ///< Dump level for this JIT invocation.
  ::OptLevel OptLevel;      ///< Optimization level for this JIT invocation.
<<<<<<< HEAD
  bool DoGenerateDebugInfo; ///< Generate line and locals debug info.
=======
  bool EnableOptimization;  ///< True iff OptLevel is not debug
>>>>>>> c7145c40
  bool UseConservativeGC;   ///< True if the environment is set to use CGC.
  bool DoInsertStatepoints; ///< True if the environment calls for statepoints.
  bool DoTailCallOpt;       ///< Tail call optimization.
  bool LogGcInfo;           ///< Generate GCInfo Translation logs
  bool ExecuteHandlers;     ///< Squelch handler suppression.
  bool DoSIMDIntrinsic;     ///< True if SIMD intrinsic is on.
  unsigned PreferredIntrinsicSIMDVectorLength; ///< SIMD Vector Length (bytes).
};
#endif // OPTIONS_H<|MERGE_RESOLUTION|>--- conflicted
+++ resolved
@@ -50,11 +50,8 @@
 struct Options {
   ::DumpLevel DumpLevel;    ///< Dump level for this JIT invocation.
   ::OptLevel OptLevel;      ///< Optimization level for this JIT invocation.
-<<<<<<< HEAD
   bool DoGenerateDebugInfo; ///< Generate line and locals debug info.
-=======
   bool EnableOptimization;  ///< True iff OptLevel is not debug
->>>>>>> c7145c40
   bool UseConservativeGC;   ///< True if the environment is set to use CGC.
   bool DoInsertStatepoints; ///< True if the environment calls for statepoints.
   bool DoTailCallOpt;       ///< Tail call optimization.
