--- conflicted
+++ resolved
@@ -116,41 +116,12 @@
   /// Construct a flow graph edge list for iterating over the successors
   /// of the \p Fg node.
   /// \param Fg The node whose successors are desired.
-<<<<<<< HEAD
-  /// \param Region The region containing node \p Fg
-  /// \pre \p Fg != nullptr.
-  /// \post **this** is a successor edge list representing the successors
-  /// of \p Fg.
-  FlowGraphSuccessorEdgeList(FlowGraphNode *Fg, EHRegion *Region);
-
-  /// Move the current location in the flow graph edge list to the next edge.
-  /// \pre The current edge has not reached the end of the edge list.
-  /// \post The current edge has been advanced to the next, or has possibly
-  /// reached the end iterator (meaning no more successors).
+  FlowGraphSuccessorEdgeIteratorImpl(FlowGraphNode *Fg, EHRegion *Region);
+
+  bool isEnd() override;
   void moveNext() override;
-
-  /// \return The sink of the current edge which will be one of the successors
-  /// of the \p Fg node, unless the list has been exhausted in which case
-  /// return nullptr.
   FlowGraphNode *getSink() override;
-
-  /// \return The source of the current edge which will be \p Fg node.
-  /// \pre The current edge has not reached the end of the edge list.
   FlowGraphNode *getSource() override;
-=======
-  FlowGraphSuccessorEdgeIteratorImpl(FlowGraphNode *Fg)
-      : FlowGraphEdgeIteratorImpl(), SuccIterator(Fg->getTerminator()),
-        SuccIteratorEnd(Fg->getTerminator(), true) {}
-
-  bool isEnd() override { return SuccIterator == SuccIteratorEnd; }
-  void moveNext() override { SuccIterator++; }
-  FlowGraphNode *getSink() override {
-    return (isEnd()) ? nullptr : (FlowGraphNode *)*SuccIterator;
-  }
-  FlowGraphNode *getSource() override {
-    return (FlowGraphNode *)SuccIterator.getSource();
-  }
->>>>>>> 04de2301
 
 private:
   llvm::succ_iterator SuccIterator;
@@ -307,8 +278,8 @@
   void dup(IRNode *Opr, IRNode **Result1, IRNode **Result2) override;
   void endFilter(IRNode *Arg1) override;
 
-  FlowGraphEdgeList *fgNodeGetSuccessorList(FlowGraphNode *FgNode) override;
-  FlowGraphEdgeList *fgNodeGetPredecessorList(FlowGraphNode *FgNode) override;
+  FlowGraphEdgeIterator fgNodeGetSuccessors(FlowGraphNode *FgNode) override;
+  FlowGraphEdgeIterator fgNodeGetPredecessors(FlowGraphNode *FgNode) override;
   FlowGraphNode *fgNodeGetNext(FlowGraphNode *FgNode) override;
   uint32_t fgNodeGetStartMSILOffset(FlowGraphNode *Fg) override;
   void fgNodeSetStartMSILOffset(FlowGraphNode *Fg, uint32_t Offset) override;
