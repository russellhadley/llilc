--- conflicted
+++ resolved
@@ -222,46 +222,6 @@
   // Flags and MethodInfo.
   JitOptions JitOptions(Context);
 
-<<<<<<< HEAD
-  Context.Options = &JitOptions;
-
-  // Construct the TargetMachine that we will emit code for
-  std::string ErrStr;
-  const llvm::Target *TheTarget =
-      TargetRegistry::lookupTarget(LLILC_TARGET_TRIPLE, ErrStr);
-  if (!TheTarget) {
-    errs() << "Could not create Target: " << ErrStr << "\n";
-    return CORJIT_INTERNALERROR;
-  }
-  TargetOptions Options;
-  CodeGenOpt::Level OptLevel;
-  if (Context.Options->OptLevel != ::OptLevel::DEBUG_CODE) {
-    OptLevel = CodeGenOpt::Level::Default;
-  } else {
-    OptLevel = CodeGenOpt::Level::None;
-    // Options.NoFramePointerElim = true;
-  }
-  TargetMachine *TM = TheTarget->createTargetMachine(
-      LLILC_TARGET_TRIPLE, "", "", Options, Reloc::Default,
-      CodeModel::JITDefault, OptLevel);
-  Context.TM = TM;
-
-  // Construct the jitting layers.
-  EEMemoryManager MM(&Context);
-  ObjectLoadListener Listener(&Context);
-  orc::ObjectLinkingLayer<decltype(Listener)> Loader(Listener);
-  auto ReserveUnwindSpace = [&MM](std::unique_ptr<object::ObjectFile> Obj) {
-    MM.reserveUnwindSpace(*Obj);
-    return std::move(Obj);
-  };
-  orc::ObjectTransformLayer<decltype(Loader), decltype(ReserveUnwindSpace)>
-      UnwindReserver(Loader, ReserveUnwindSpace);
-  orc::IRCompileLayer<decltype(UnwindReserver)> Compiler(
-      UnwindReserver, orc::SimpleCompiler(*TM));
-
-  // Now jit the method.
-=======
->>>>>>> a4c4bc7b
   CorJitResult Result = CORJIT_INTERNALERROR;
   if (JitOptions.IsAltJit) {
     Context.Options = &JitOptions;
@@ -291,8 +251,14 @@
     EEMemoryManager MM(&Context);
     ObjectLoadListener Listener(&Context);
     orc::ObjectLinkingLayer<decltype(Listener)> Loader(Listener);
-    orc::IRCompileLayer<decltype(Loader)> Compiler(Loader,
-                                                   orc::SimpleCompiler(*TM));
+    auto ReserveUnwindSpace = [&MM](std::unique_ptr<object::ObjectFile> Obj) {
+      MM.reserveUnwindSpace(*Obj);
+      return std::move(Obj);
+    };
+    orc::ObjectTransformLayer<decltype(Loader), decltype(ReserveUnwindSpace)>
+        UnwindReserver(Loader, ReserveUnwindSpace);
+    orc::IRCompileLayer<decltype(UnwindReserver)> Compiler(
+        UnwindReserver, orc::SimpleCompiler(*TM));
 
     // Now jit the method.
     if (Context.Options->DumpLevel == DumpLevel::VERBOSE) {
